--- conflicted
+++ resolved
@@ -155,9 +155,9 @@
 {
   char *key;
   int rv;
-<<<<<<< HEAD
   mapcache_cache_memcache *cache = (mapcache_cache_memcache*)pcache;
   mapcache_pooled_connection *pc;
+  mapcache_buffer *encoded_data;
   struct mapcache_memcache_pooled_connection *mpc;
   pc = _mapcache_memcache_get_conn(ctx,cache,tile);
   if(GC_HAS_ERROR(ctx)) {
@@ -169,18 +169,8 @@
     rv = MAPCACHE_FAILURE;
     goto cleanup;
   }
-  tile->encoded_data = mapcache_buffer_create(0,ctx->pool);
-  rv = apr_memcache_getp(mpc->memcache,ctx->pool,key,(char**)&tile->encoded_data->buf,&tile->encoded_data->size,NULL);
-=======
-  mapcache_cache_memcache *cache = (mapcache_cache_memcache*)tile->tileset->cache;
-  mapcache_buffer *encoded_data;
-  key = mapcache_util_get_tile_key(ctx, tile,NULL," \r\n\t\f\e\a\b","#");
-  if(GC_HAS_ERROR(ctx)) {
-    return MAPCACHE_FAILURE;
-  }
   encoded_data = mapcache_buffer_create(0,ctx->pool);
-  rv = apr_memcache_getp(cache->memcache,ctx->pool,key,(char**)&encoded_data->buf,&encoded_data->size,NULL);
->>>>>>> b62cfcbe
+  rv = apr_memcache_getp(mpc->memcache,ctx->pool,key,(char**)&encoded_data->buf,&encoded_data->size,NULL);
   if(rv != APR_SUCCESS) {
     rv = MAPCACHE_CACHE_MISS;
     goto cleanup;
@@ -195,16 +185,7 @@
     &tile->mtime,
     &(((char*)encoded_data->buf)[encoded_data->size-sizeof(apr_time_t)]),
     sizeof(apr_time_t));
-<<<<<<< HEAD
-  ((char*)tile->encoded_data->buf)[tile->encoded_data->size+sizeof(apr_time_t)]='\0';
-  tile->encoded_data->avail = tile->encoded_data->size;
-  tile->encoded_data->size -= sizeof(apr_time_t);
-  rv = MAPCACHE_SUCCESS;
-  
-cleanup:
-  _mapcache_memcache_release_conn(ctx,pc);
-return rv;
-=======
+  
   ((char*)encoded_data->buf)[encoded_data->size+sizeof(apr_time_t)]='\0';
   encoded_data->avail = encoded_data->size;
   encoded_data->size -= sizeof(apr_time_t);
@@ -213,8 +194,12 @@
   } else {
     tile->encoded_data = encoded_data;
   }
-  return MAPCACHE_SUCCESS;
->>>>>>> b62cfcbe
+  rv = MAPCACHE_SUCCESS;
+  
+cleanup:
+  _mapcache_memcache_release_conn(ctx,pc);
+  
+  return rv;
 }
 
 /**
@@ -230,9 +215,9 @@
 {
   char *key;
   int rv;
-  /* set expiration to one day if not configured */
-  int expires = 86400;
-<<<<<<< HEAD
+  /* set no expiration if not configured */
+  int expires =0;
+  mapcache_buffer *encoded_data = NULL;
   mapcache_cache_memcache *cache = (mapcache_cache_memcache*)pcache;
   mapcache_pooled_connection *pc;
   struct mapcache_memcache_pooled_connection *mpc;
@@ -244,14 +229,6 @@
   
   if(tile->tileset->auto_expire)
     expires = tile->tileset->auto_expire;
-=======
-  mapcache_buffer *encoded_data = NULL;
-  mapcache_cache_memcache *cache = (mapcache_cache_memcache*)tile->tileset->cache;
-  if(tile->tileset->auto_expire)
-    expires = tile->tileset->auto_expire;
-  key = mapcache_util_get_tile_key(ctx, tile,NULL," \r\n\t\f\e\a\b","#");
-  GC_CHECK_ERROR(ctx);
->>>>>>> b62cfcbe
 
   if(cache->detect_blank) {
     if(!tile->raw_image) {
@@ -264,11 +241,11 @@
       mapcache_buffer_append(encoded_data,4,tile->raw_image);
     }
   }
-  if(!tile->encoded_data) {
-    tile->encoded_data = tile->tileset->format->write(ctx, tile->raw_image, tile->tileset->format);
-    if(GC_HAS_ERROR(ctx)) goto cleanup;
-  }
   if(!encoded_data) {
+    if(!tile->encoded_data) {
+      tile->encoded_data = tile->tileset->format->write(ctx, tile->raw_image, tile->tileset->format);
+      if(GC_HAS_ERROR(ctx)) goto cleanup;
+    }
     encoded_data = tile->encoded_data;
   }
 
@@ -280,11 +257,7 @@
   memcpy(data,encoded_data->buf,encoded_data->size);
   memcpy(&(data[encoded_data->size]),&now,sizeof(apr_time_t));
 
-<<<<<<< HEAD
-  rv = apr_memcache_set(mpc->memcache,key,data,tile->encoded_data->size+sizeof(apr_time_t),expires,0);
-=======
-  rv = apr_memcache_set(cache->memcache,key,data,encoded_data->size+sizeof(apr_time_t),expires,0);
->>>>>>> b62cfcbe
+  rv = apr_memcache_set(mpc->memcache,key,data,encoded_data->size+sizeof(apr_time_t),expires,0);
   if(rv != APR_SUCCESS) {
     ctx->set_error(ctx,500,"failed to store tile %d %d %d to memcache cache %s",
                    tile->x,tile->y,tile->z,cache->cache.name);
@@ -310,21 +283,8 @@
     ctx->set_error(ctx,400,"memcache cache %s has no <server>s configured",cache->name);
     return;
   }
-<<<<<<< HEAD
   dcache->servers = apr_pcalloc(ctx->pool, dcache->nservers * sizeof(struct mapcache_cache_memcache_server));
 
-=======
-  if(APR_SUCCESS != apr_memcache_create(ctx->pool, servercount, 0, &dcache->memcache)) {
-    ctx->set_error(ctx,400,"cache %s: failed to create memcache backend", cache->name);
-    return;
-  }
-  dcache->detect_blank = 0;
-  if ((cur_node = ezxml_child(node, "detect_blank")) != NULL) {
-    if(!strcasecmp(cur_node->txt,"true")) {
-      dcache->detect_blank = 1;
-    }
-  }
->>>>>>> b62cfcbe
   for(cur_node = ezxml_child(node,"server"); cur_node; cur_node = cur_node->next) {
     ezxml_t xhost = ezxml_child(cur_node,"host");
     ezxml_t xport = ezxml_child(cur_node,"port");
@@ -349,6 +309,13 @@
     }
     i++;
   }
+  
+  dcache->detect_blank = 0;
+  if ((cur_node = ezxml_child(node, "detect_blank")) != NULL) {
+    if(!strcasecmp(cur_node->txt,"true")) {
+      dcache->detect_blank = 1;
+    }
+  }
 }
 
 /**
