--- conflicted
+++ resolved
@@ -354,12 +354,8 @@
   for(i=0; i<nmaps; i++) {
     mapcache_tileset_get_map_tiles(ctx,maps[i]->tileset,maps[i]->grid_link,
                                    &maps[i]->extent, maps[i]->width, maps[i]->height,
-<<<<<<< HEAD
-                                   &(nmaptiles[i]), &(maptiles[i]));
+                                   &(nmaptiles[i]), &(maptiles[i]), &(effectively_used_grid_links[i]));
     if(GC_HAS_ERROR(ctx)) return NULL;
-=======
-                                   &(nmaptiles[i]), &(maptiles[i]), &(effectively_used_grid_links[i]));
->>>>>>> ab150ad1
     ntiles += nmaptiles[i];
   }
   tiles = apr_pcalloc(ctx->pool,ntiles * sizeof(mapcache_tile*));
