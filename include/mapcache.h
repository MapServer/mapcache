/******************************************************************************
 * $Id$
 *
 * Project:  MapServer
 * Author:   Thomas Bonfort and the MapServer team.
 *
 ******************************************************************************
 * Copyright (c) 1996-2011 Regents of the University of Minnesota.
 *
 * Permission is hereby granted, free of charge, to any person obtaining a
 * copy of this software and associated documentation files (the "Software"),
 * to deal in the Software without restriction, including without limitation
 * the rights to use, copy, modify, merge, publish, distribute, sublicense,
 * and/or sell copies of the Software, and to permit persons to whom the
 * Software is furnished to do so, subject to the following conditions:
 *
 * The above copyright notice and this permission notice shall be included in
 * all copies of this Software or works derived from this Software.
 *
 * THE SOFTWARE IS PROVIDED "AS IS", WITHOUT WARRANTY OF ANY KIND, EXPRESS
 * OR IMPLIED, INCLUDING BUT NOT LIMITED TO THE WARRANTIES OF MERCHANTABILITY,
 * FITNESS FOR A PARTICULAR PURPOSE AND NONINFRINGEMENT. IN NO EVENT SHALL
 * THE AUTHORS OR COPYRIGHT HOLDERS BE LIABLE FOR ANY CLAIM, DAMAGES OR OTHER
 * LIABILITY, WHETHER IN AN ACTION OF CONTRACT, TORT OR OTHERWISE, ARISING
 * FROM, OUT OF OR IN CONNECTION WITH THE SOFTWARE OR THE USE OR OTHER
 * DEALINGS IN THE SOFTWARE.
 *****************************************************************************/

/*! \file mapcache.h
    \brief global function and structure declarations
 */


#ifndef MAPCACHE_H_
#define MAPCACHE_H_

#include "mapcache-config.h"
#include "mapcache-version.h"

#include <apr_tables.h>
#include <apr_hash.h>
#include <apr_reslist.h>

#include "util.h"
#include "ezxml.h"

#include "errors.h"

#if 0
#ifdef USE_GDAL
#include <gdal.h>
#include <cpl_conv.h>
#endif
#endif

#include <assert.h>
#include <time.h>
#include <apr_time.h>

#ifdef USE_PCRE
#include <pcre.h>
#else
#include <regex.h>
#endif

#ifdef USE_MEMCACHE
#include <apr_memcache.h>
#endif

#ifdef USE_COUCHBASE
#include <libcouchbase/couchbase.h>
#endif

#ifdef USE_RIAK
#include <riack.h>
#endif

#define MAPCACHE_SUCCESS 0
#define MAPCACHE_FAILURE 1
#define MAPCACHE_TRUE 1
#define MAPCACHE_FALSE 0
#define MAPCACHE_TILESET_WRONG_SIZE 2
#define MAPCACHE_TILESET_WRONG_RESOLUTION 3
#define MAPCACHE_TILESET_WRONG_EXTENT 4
#define MAPCACHE_CACHE_MISS 5
#define MAPCACHE_FILE_LOCKED 6
#define MAPCACHE_MAX_NUM_TILES 1000

#define MAPCACHE_USERAGENT "mod-mapcache/"MAPCACHE_VERSION




typedef struct mapcache_image_format mapcache_image_format;
typedef struct mapcache_image_format_mixed mapcache_image_format_mixed;
typedef struct mapcache_image_format_png mapcache_image_format_png;
typedef struct mapcache_image_format_png_q mapcache_image_format_png_q;
typedef struct mapcache_image_format_jpeg mapcache_image_format_jpeg;
typedef struct mapcache_cfg mapcache_cfg;
typedef struct mapcache_tileset mapcache_tileset;
typedef struct mapcache_cache mapcache_cache;
typedef struct mapcache_source mapcache_source;
typedef struct mapcache_buffer mapcache_buffer;
typedef struct mapcache_tile mapcache_tile;
typedef struct mapcache_metatile mapcache_metatile;
typedef struct mapcache_feature_info mapcache_feature_info;
typedef struct mapcache_request_get_feature_info mapcache_request_get_feature_info;
typedef struct mapcache_map mapcache_map;
typedef struct mapcache_http_response mapcache_http_response;
typedef struct mapcache_source_wms mapcache_source_wms;
#if 0
typedef struct mapcache_source_gdal mapcache_source_gdal;
#endif
typedef struct mapcache_cache_disk mapcache_cache_disk;
typedef struct mapcache_cache_composite mapcache_cache_composite;
typedef struct mapcache_cache_fallback mapcache_cache_fallback;
typedef struct mapcache_cache_multitier mapcache_cache_multitier;
typedef struct mapcache_cache_rest mapcache_cache_rest;
typedef struct mapcache_cache_s3 mapcache_cache_s3;
typedef struct mapcache_cache_azure mapcache_cache_azure;
typedef struct mapcache_cache_google mapcache_cache_google;
#ifdef USE_TIFF
typedef struct mapcache_cache_tiff mapcache_cache_tiff;
#endif
typedef struct mapcache_http mapcache_http;
typedef struct mapcache_request mapcache_request;
typedef struct mapcache_request_image mapcache_request_image;
typedef struct mapcache_request_proxy mapcache_request_proxy;
typedef struct mapcache_request_get_capabilities mapcache_request_get_capabilities;
typedef struct mapcache_request_get_capabilities_demo mapcache_request_get_capabilities_demo;
typedef struct mapcache_request_get_capabilities_wms mapcache_request_get_capabilities_wms;
typedef struct mapcache_request_get_capabilities_wmts mapcache_request_get_capabilities_wmts;
typedef struct mapcache_forwarding_rule mapcache_forwarding_rule;
typedef struct mapcache_request_get_capabilities_tms mapcache_request_get_capabilities_tms;
typedef struct mapcache_request_get_capabilities_kml mapcache_request_get_capabilities_kml;

typedef struct mapcache_request_get_tile mapcache_request_get_tile;
typedef struct mapcache_request_get_map mapcache_request_get_map;
typedef struct mapcache_service mapcache_service;
typedef struct mapcache_service_wms mapcache_service_wms;
typedef struct mapcache_service_wmts mapcache_service_wmts;
typedef struct mapcache_service_gmaps mapcache_service_gmaps;
typedef struct mapcache_service_ve mapcache_service_ve;
typedef struct mapcache_service_tms mapcache_service_tms;
typedef struct mapcache_service_kml mapcache_service_kml;
typedef struct mapcache_service_mapguide mapcache_service_mapguide;
typedef struct mapcache_service_demo mapcache_service_demo;
typedef struct mapcache_server_cfg mapcache_server_cfg;
typedef struct mapcache_image mapcache_image;
typedef struct mapcache_grid mapcache_grid;
typedef struct mapcache_grid_level mapcache_grid_level;
typedef struct mapcache_grid_link mapcache_grid_link;
typedef struct mapcache_context mapcache_context;
typedef struct mapcache_dimension mapcache_dimension;
typedef struct mapcache_dimension_time mapcache_dimension_time;
typedef struct mapcache_timedimension mapcache_timedimension;
typedef struct mapcache_dimension_intervals mapcache_dimension_intervals;
typedef struct mapcache_dimension_values mapcache_dimension_values;
typedef struct mapcache_dimension_regex mapcache_dimension_regex;
typedef struct mapcache_extent mapcache_extent;
typedef struct mapcache_extent_i mapcache_extent_i;
typedef struct mapcache_connection_pool mapcache_connection_pool;
typedef struct mapcache_locker mapcache_locker;

/** \defgroup utility Utility */
/** @{ */

struct mapcache_extent {
  double minx;
  double miny;
  double maxx;
  double maxy;
};

struct mapcache_extent_i {
  int minx;
  int miny;
  int maxx;
  int maxy;
};



mapcache_image *mapcache_error_image(mapcache_context *ctx, int width, int height, char *msg);

/**
 * \interface mapcache_context
 * \brief structure passed to most mapcache functions to abstract common functions
 */
struct mapcache_context {
  /**
   * \brief indicate that an error has happened
   * \memberof mapcache_context
   * \param c
   * \param code the error code
   * \param message human readable message of what happened
   */
  void (*set_error)(mapcache_context *ctx, int code, char *message, ...);

  void (*set_exception)(mapcache_context *ctx, char *key, char *message, ...);

  /**
   * \brief query context to know if an error has occured
   * \memberof mapcache_context
   */
  int (*get_error)(mapcache_context * ctx);

  /**
   * \brief get human readable message for the error
   * \memberof mapcache_context
   */
  char* (*get_error_message)(mapcache_context * ctx);

  /**
   * \brief get human readable message for the error
   * \memberof mapcache_context
   */
  void (*clear_errors)(mapcache_context * ctx);
  
  /**
   * \brief clear current error and store it in mapcache_error
   * \memberof mapcache_context
   */
  void (*pop_errors)(mapcache_context * ctx, void **error);
  
  /**
   * \brief restore error status from mapcache_error
   * \memberof mapcache_context
   */
  void (*push_errors)(mapcache_context * ctx, void *error);


  /**
   * \brief log a message
   * \memberof mapcache_context
   */
  void (*log)(mapcache_context *ctx, mapcache_log_level level, char *message, ...);

  const char* (*get_instance_id)(mapcache_context * ctx);
  mapcache_context* (*clone)(mapcache_context *ctx);
  apr_pool_t *pool;
  mapcache_connection_pool *connection_pool;
  void *threadlock;
  char *_contenttype;
  char *_errmsg;
  int _errcode;
  mapcache_cfg *config;
  mapcache_service *service;
  apr_table_t *exceptions;
  int supports_redirects;
};

void mapcache_context_init(mapcache_context *ctx);
void mapcache_context_copy(mapcache_context *src, mapcache_context *dst);

#define GC_CHECK_ERROR_RETURN(ctx) if(((mapcache_context*)ctx)->_errcode) return MAPCACHE_FAILURE;
#define GC_CHECK_ERROR(ctx) if(((mapcache_context*)ctx)->_errcode) return;
#define GC_HAS_ERROR(ctx) (((mapcache_context*)ctx)->_errcode > 0)

/**
 * \brief autoexpanding buffer that allocates memory from a pool
 * \sa mapcache_buffer_create()
 * \sa mapcache_buffer_append()
 *
 */
struct mapcache_buffer {
  void* buf; /**< pointer to the actual data contained in buffer */
  size_t size; /**< number of bytes actually used in the buffer */
  size_t avail; /**< number of bytes allocated */
  apr_pool_t* pool; /**< apache pool to allocate from */
};

/* in buffer.c */
/**
 * \brief create and initialize a mapcache_buffer
 * \memberof mapcache_buffer
 * \param initialStorage the initial size that should be allocated in the buffer.
 *        defaults to #INITIAL_BUFFER_SIZE.
 * \param pool the pool from which to allocate memory.
 */
mapcache_buffer *mapcache_buffer_create(size_t initialStorage, apr_pool_t* pool);

/**
 * \brief append data
 * \memberof mapcache_buffer
 * \param buffer
 * \param len the lenght of the data to append.
 * \param data the data to append
 */
int mapcache_buffer_append(mapcache_buffer *buffer, size_t len, void *data);

/** @} */

/** \defgroup source Sources */

/** @{ */

typedef enum {
  MAPCACHE_SOURCE_WMS,
  MAPCACHE_SOURCE_MAPSERVER,
  MAPCACHE_SOURCE_DUMMY,
  MAPCACHE_SOURCE_GDAL
} mapcache_source_type;

/**\interface mapcache_source
 * \brief a source of data that can return image data
 */
struct mapcache_source {
  char *name; /**< the key this source can be referenced by */
  mapcache_extent data_extent; /**< extent in which this source can produce data */
  mapcache_source_type type;
  apr_table_t *metadata;

  apr_array_header_t *info_formats;
  /**
   * \brief get the data for the metatile
   *
   * sets the mapcache_metatile::tile::data for the given tile
   */
  void (*render_map)(mapcache_context *ctx, mapcache_map *map);

  void (*query_info)(mapcache_context *ctx, mapcache_feature_info *fi);

  void (*configuration_parse_xml)(mapcache_context *ctx, ezxml_t xml, mapcache_source * source);
  void (*configuration_check)(mapcache_context *ctx, mapcache_cfg *cfg, mapcache_source * source);
};

mapcache_http* mapcache_http_configuration_parse_xml(mapcache_context *ctx,ezxml_t node);
mapcache_http* mapcache_http_clone(mapcache_context *ctx, mapcache_http *orig);

struct mapcache_http {
  char *url; /**< the base url to request */
  apr_table_t *headers; /**< additional headers to add to the http request, eg, Referer */
  char *post_body;
  size_t post_len;
  int connection_timeout;
  int timeout;
  /* TODO: authentication */
};

/**\class mapcache_source_wms
 * \brief WMS mapcache_source
 * \implements mapcache_source
 */
struct mapcache_source_wms {
  mapcache_source source;
  apr_table_t *wms_default_params; /**< default WMS parameters (SERVICE,REQUEST,STYLES,VERSION) */
  apr_table_t *getmap_params; /**< WMS parameters specified in configuration */
  apr_table_t *getfeatureinfo_params; /**< WMS parameters specified in configuration */
  mapcache_http *http;
};

#ifdef USE_MAPSERVER
/**\class mapcache_source_mapserver
 * \brief WMS mapcache_source
 * \implements mapcache_source
 */
typedef struct mapcache_source_mapserver mapcache_source_mapserver;
struct mapcache_source_mapserver {
  mapcache_source source;
  char *mapfile;
};
#endif

typedef struct mapcache_source_dummy mapcache_source_dummy;
struct mapcache_source_dummy {
  mapcache_source source;
  char *mapfile;
  void *mapobj;
};
#if 0
#ifdef USE_GDAL
/**\class mapcache_source_gdal
 * \brief GDAL mapcache_source
 * \implements mapcache_source
 */
struct mapcache_source_gdal {
  mapcache_source source;
  char *datastr; /**< the gdal source string*/
  apr_table_t *gdal_params; /**< GDAL parameters specified in configuration */
  GDALDatasetH *poDataset;
};
#endif
/** @} */
#endif


/** \defgroup cache Caches */

/** @{ */
typedef enum {
  MAPCACHE_CACHE_DISK,
  MAPCACHE_CACHE_REST
#ifdef USE_MEMCACHE
  ,MAPCACHE_CACHE_MEMCACHE
#endif
#ifdef USE_SQLITE
  ,MAPCACHE_CACHE_SQLITE
#endif
#ifdef USE_BDB
  ,MAPCACHE_CACHE_BDB
#endif
#ifdef USE_TC
  ,MAPCACHE_CACHE_TC
#endif
#ifdef USE_TIFF
  ,MAPCACHE_CACHE_TIFF
#endif
  ,MAPCACHE_CACHE_COMPOSITE
#ifdef USE_COUCHBASE
  ,MAPCACHE_CACHE_COUCHBASE
#endif
#ifdef USE_RIAK
  ,MAPCACHE_CACHE_RIAK
#endif
} mapcache_cache_type;

/** \interface mapcache_cache
 * \brief a place to cache a mapcache_tile
 */
struct mapcache_cache {
  char *name; /**< key this cache is referenced by */
  mapcache_cache_type type;
  apr_table_t *metadata;

  /**
   * get tile content from cache
   * \returns MAPCACHE_SUCCESS if the data was correctly loaded from the disk
   * \returns MAPCACHE_FAILURE if the file exists but contains no data
   * \returns MAPCACHE_CACHE_MISS if the file does not exist on the disk
   * \memberof mapcache_cache
   */
  int (*tile_get)(mapcache_context *ctx, mapcache_cache *cache, mapcache_tile * tile);

  /**
   * delete tile from cache
   *
   * \memberof mapcache_cache
   */
  void (*tile_delete)(mapcache_context *ctx, mapcache_cache *cache, mapcache_tile * tile);

  int (*tile_exists)(mapcache_context *ctx, mapcache_cache *cache, mapcache_tile * tile);

  /**
   * set tile content to cache
   * \memberof mapcache_cache
   */
  void (*tile_set)(mapcache_context *ctx, mapcache_cache *cache, mapcache_tile * tile);
  void (*tile_multi_set)(mapcache_context *ctx, mapcache_cache *cache, mapcache_tile *tiles, int ntiles);

  void (*configuration_parse_xml)(mapcache_context *ctx, ezxml_t xml, mapcache_cache * cache, mapcache_cfg *config);
  void (*configuration_post_config)(mapcache_context *ctx, mapcache_cache * cache, mapcache_cfg *config);
};

/**\class mapcache_cache_disk
 * \brief a mapcache_cache on a filesytem
 * \implements mapcache_cache
 */
struct mapcache_cache_disk {
  mapcache_cache cache;
  char *base_directory;
  char *filename_template;
  int symlink_blank;
  int creation_retry;

  /**
   * Set filename for a given tile
   * \memberof mapcache_cache_disk
   */
  void (*tile_key)(mapcache_context *ctx, mapcache_cache_disk *cache, mapcache_tile *tile, char **path);
};

typedef struct mapcache_cache_composite_cache_link mapcache_cache_composite_cache_link;
struct mapcache_cache_composite_cache_link {
  mapcache_cache *cache;
  int minzoom;
  int maxzoom;
  apr_array_header_t *grids;
  apr_array_header_t *dimensions; //TODO
};

struct mapcache_cache_composite {
  mapcache_cache cache;
  apr_array_header_t *cache_links;
};

struct mapcache_cache_fallback {
  mapcache_cache cache;
  apr_array_header_t *caches;
};

struct mapcache_cache_multitier {
  mapcache_cache cache;
  apr_array_header_t *caches;
};


typedef enum {
  MAPCACHE_REST_METHOD_GET,
  MAPCACHE_REST_METHOD_HEAD,
  MAPCACHE_REST_METHOD_PUT,
  MAPCACHE_REST_METHOD_POST,
  MAPCACHE_REST_METHOD_DELETE
} mapcache_rest_method;

typedef enum {
  MAPCACHE_REST_PROVIDER_NONE,
  MAPCACHE_REST_PROVIDER_S3,
  MAPCACHE_REST_PROVIDER_AZURE,
  MAPCACHE_REST_PROVIDER_GOOGLE,
} mapcache_rest_provider;

void sha256(const unsigned char *message, unsigned int len, unsigned char *digest);
void hmac_sha256(const unsigned char *message, unsigned int message_len,
          const unsigned char *key, unsigned int key_size,
          unsigned char *mac, unsigned mac_size);
void hmac_sha1(const char *message, unsigned int message_len,
          const unsigned char *key, unsigned int key_size,
          void *mac);
void sha_hex_encode(unsigned char *sha, unsigned int sha_size);
char *base64_encode(apr_pool_t *pool, const unsigned char *data, size_t input_length);

typedef struct mapcache_rest_operation mapcache_rest_operation;
struct mapcache_rest_operation {
  apr_table_t *headers;
  mapcache_rest_method method;
  char *tile_url;
  void (*add_headers)(mapcache_context *ctx, mapcache_cache_rest *pcache, mapcache_tile *tile, char *url, apr_table_t *headers);
};

typedef struct mapcache_rest_configuration mapcache_rest_configuration;
struct mapcache_rest_configuration {
  apr_table_t *common_headers;
  char *tile_url;
  mapcache_rest_operation has_tile;
  mapcache_rest_operation get_tile;
  mapcache_rest_operation set_tile;
  mapcache_rest_operation multi_set_tile;
  mapcache_rest_operation delete_tile;
  void (*add_headers)(mapcache_context *ctx, mapcache_cache_rest *pcache, mapcache_tile *tile, char *url, apr_table_t *headers);
};

/**\class mapcache_cache_rest
 * \brief a mapcache_cache on a 3rd party HTTP Rest API
 * \implements mapcache_cache
 */
struct mapcache_cache_rest {
  mapcache_cache cache;
  mapcache_rest_configuration rest;
  int use_redirects;
  int retry_count;
  mapcache_rest_provider provider;
};

struct mapcache_cache_s3 {
  mapcache_cache_rest cache;
  char *id;
  char *secret;
  char *region;
};

struct mapcache_cache_azure {
  mapcache_cache_rest cache;
  char *id;
  char *secret;
  char *container;
};

struct mapcache_cache_google {
  mapcache_cache_rest cache;
  char *access;
  char *secret;
};

#ifdef USE_TIFF
struct mapcache_cache_tiff {
  mapcache_cache cache;
  char *filename_template;
  char *x_fmt,*y_fmt,*z_fmt,*inv_x_fmt,*inv_y_fmt,*div_x_fmt,*div_y_fmt,*inv_div_x_fmt,*inv_div_y_fmt;
  int count_x;
  int count_y;
  mapcache_image_format_jpeg *format;
  mapcache_locker *locker;
};
#endif

#ifdef USE_SQLITE
/**\class mapcache_cache_sqlite
 * \brief a mapcache_cache on a filesytem
 * \implements mapcache_cache
 */
typedef struct mapcache_cache_sqlite mapcache_cache_sqlite;
typedef struct mapcache_cache_sqlite_stmt mapcache_cache_sqlite_stmt;

struct mapcache_cache_sqlite_stmt {
  char *sql;
};

struct sqlite_conn;

struct mapcache_cache_sqlite {
  mapcache_cache cache;
  char *dbfile;
  mapcache_cache_sqlite_stmt create_stmt;
  mapcache_cache_sqlite_stmt exists_stmt;
  mapcache_cache_sqlite_stmt get_stmt;
  mapcache_cache_sqlite_stmt set_stmt;
  mapcache_cache_sqlite_stmt delete_stmt;
  apr_table_t *pragmas;
  void (*bind_stmt)(mapcache_context *ctx, void *stmt, mapcache_cache_sqlite *cache, mapcache_tile *tile);
  int n_prepared_statements;
  int detect_blank;
  char *x_fmt,*y_fmt,*z_fmt,*inv_x_fmt,*inv_y_fmt,*div_x_fmt,*div_y_fmt,*inv_div_x_fmt,*inv_div_y_fmt;
  int count_x, count_y;
};

/**
 * \memberof mapcache_cache_sqlite
 */
mapcache_cache* mapcache_cache_sqlite_create(mapcache_context *ctx);
mapcache_cache* mapcache_cache_mbtiles_create(mapcache_context *ctx);
#endif

#ifdef USE_BDB
typedef struct mapcache_cache_bdb mapcache_cache_bdb;
struct mapcache_cache_bdb {
  mapcache_cache cache;
  char *basedir;
  char *key_template;
};
mapcache_cache *mapcache_cache_bdb_create(mapcache_context *ctx);
#endif

#ifdef USE_TC
typedef struct mapcache_cache_tc mapcache_cache_tc;
struct mapcache_cache_tc {
  mapcache_cache cache;
  char *basedir;
  char *key_template;
  mapcache_context *ctx;
};
mapcache_cache *mapcache_cache_tc_create(mapcache_context *ctx);
#endif

#ifdef USE_MEMCACHE
typedef struct mapcache_cache_memcache mapcache_cache_memcache;
/**\class mapcache_cache_memcache
 * \brief a mapcache_cache on memcached servers
 * \implements mapcache_cache
 */

struct mapcache_cache_memcache_server {
    char* host;
    int port;
};

struct mapcache_cache_memcache {
  mapcache_cache cache;
<<<<<<< HEAD
  int nservers;
  struct mapcache_cache_memcache_server *servers;
=======
  apr_memcache_t *memcache;
>>>>>>> ab150ad1
  int detect_blank;
};

/**
 * \memberof mapcache_cache_memcache
 */
mapcache_cache* mapcache_cache_memcache_create(mapcache_context *ctx);
#endif

#ifdef USE_COUCHBASE
typedef struct mapcache_cache_couchbase mapcache_cache_couchbase;

/**\class mapcache_cache_couchbase
 * \brief a mapcache_cache on couchbase servers
 * \implements mapcache_cache
 */
struct mapcache_cache_couchbase {
   mapcache_cache cache;
//   apr_reslist_t *connection_pool;
   char *host;
   char *username;
   char *password;
   char *bucket;
   mapcache_context *ctx;
};

/**
 * \memberof mapcache_cache_couchbase
 */
mapcache_cache* mapcache_cache_couchbase_create(mapcache_context *ctx);
#endif

#ifdef USE_RIAK
typedef struct mapcache_cache_riak mapcache_cache_riak;

/**\class mapcache_cache_riak
 * \brief a mapcache_cache for riak servers
 * \implements mapcache_cache
 */
struct mapcache_cache_riak {
   mapcache_cache cache;
   char *host;
   int port;
   RIACK_STRING bucket;
};

/**
 * \memberof mapcache_cache_riak
 */
mapcache_cache* mapcache_cache_riak_create(mapcache_context *ctx);
#endif

/** @} */


typedef enum {
  MAPCACHE_REQUEST_UNKNOWN,
  MAPCACHE_REQUEST_GET_TILE,
  MAPCACHE_REQUEST_GET_MAP,
  MAPCACHE_REQUEST_GET_CAPABILITIES,
  MAPCACHE_REQUEST_GET_FEATUREINFO,
  MAPCACHE_REQUEST_PROXY
} mapcache_request_type;

typedef enum {
  MAPCACHE_GETMAP_ERROR,
  MAPCACHE_GETMAP_ASSEMBLE,
  MAPCACHE_GETMAP_FORWARD
} mapcache_getmap_strategy;

typedef enum {
  MAPCACHE_RESAMPLE_NEAREST,
  MAPCACHE_RESAMPLE_BILINEAR
} mapcache_resample_mode;

/**
 * \brief a request sent by a client
 */

struct mapcache_request {
  mapcache_request_type type;
  mapcache_service *service;
};

struct mapcache_request_image {
    mapcache_request request;
    mapcache_image_format *format;
};

struct mapcache_request_get_tile {
  mapcache_request_image image_request;

  /**
   * a list of tiles requested by the client
   */
  mapcache_tile **tiles;

  /**
   * the number of tiles requested by the client.
   * If more than one, and merging is enabled,
   * the supplied tiles will be merged together
   * before being returned to the client
   */
  int ntiles;
  int allow_redirect;
};

struct mapcache_http_response {
  mapcache_buffer *data;
  apr_table_t *headers;
  long code;
  apr_time_t mtime;
};

struct mapcache_map {
  mapcache_tileset *tileset;
  mapcache_grid_link *grid_link;
  apr_table_t *dimensions;
  mapcache_buffer *encoded_data;
  mapcache_image *raw_image;
  int nodata; /**< \sa mapcache_tile::nodata */
  int width, height;
  mapcache_extent extent;
  apr_time_t mtime; /**< last modification time */
  int expires; /**< time in seconds after which the tile should be rechecked for validity */
};

struct mapcache_feature_info {
  mapcache_map map;
  int i,j;
  char *format;
  mapcache_buffer *data;
};

struct mapcache_request_get_feature_info {
  mapcache_request request;
  mapcache_feature_info *fi;
};

struct mapcache_request_get_map {
  mapcache_request_image image_request;
  mapcache_map **maps;
  int nmaps;
  mapcache_getmap_strategy getmap_strategy;
  mapcache_resample_mode resample_mode;
};

struct mapcache_request_get_capabilities {
  mapcache_request request;

  /**
   * the body of the capabilities
   */
  char *capabilities;

  /**
   * the mime type
   */
  char *mime_type;
};

struct mapcache_request_get_capabilities_tms {
  mapcache_request_get_capabilities request;
  mapcache_tileset *tileset;
  mapcache_grid_link *grid_link;
  char *version;
};

struct mapcache_request_get_capabilities_kml {
  mapcache_request_get_capabilities request;
  mapcache_tile *tile;
  mapcache_tileset *tileset;
  mapcache_grid_link *grid;
};

struct mapcache_request_get_capabilities_wms {
  mapcache_request_get_capabilities request;
};

struct mapcache_request_get_capabilities_wmts {
  mapcache_request_get_capabilities request;
};

/**
 * the capabilities request for a specific service, to be able to create
 * demo pages specific to a given service
 */
struct mapcache_request_get_capabilities_demo {
  mapcache_request_get_capabilities request;
  mapcache_service *service;
};

struct mapcache_forwarding_rule {
  char *name;
  mapcache_http *http;
  apr_array_header_t *match_params;  /* actually those are mapcache_dimensions */
  int append_pathinfo;
  size_t max_post_len;
};

struct mapcache_request_proxy {
  mapcache_request request;
  mapcache_forwarding_rule *rule;
  apr_table_t *params;
  apr_table_t *headers;
  const char *pathinfo;
  char *post_buf;
  size_t post_len;
};




/** \defgroup services Services*/
/** @{ */

#define MAPCACHE_SERVICES_COUNT 8

typedef enum {
  MAPCACHE_SERVICE_TMS=0, MAPCACHE_SERVICE_WMTS,
  MAPCACHE_SERVICE_DEMO, MAPCACHE_SERVICE_GMAPS, MAPCACHE_SERVICE_KML,
  MAPCACHE_SERVICE_VE, MAPCACHE_SERVICE_MAPGUIDE, MAPCACHE_SERVICE_WMS
} mapcache_service_type;

#define MAPCACHE_UNITS_COUNT 3
typedef enum {
  MAPCACHE_UNIT_METERS=0, MAPCACHE_UNIT_DEGREES, MAPCACHE_UNIT_FEET
} mapcache_unit;

/* defined in util.c*/
extern const double mapcache_meters_per_unit[MAPCACHE_UNITS_COUNT];

/** \interface mapcache_service
 * \brief a standard service (eg WMS, TMS)
 */
struct mapcache_service {
  char *name;
  mapcache_service_type type;

  /**
   * the pathinfo prefix of the url that routes to this service
   * eg, for accessing a wms service on http://host/mapcache/mywmsservice? ,
   * url_prefix would take the value "mywmsservice"
   */
  char *url_prefix;

  /**
   * \brief allocates and populates a mapcache_request corresponding to the parameters received
   */
  void (*parse_request)(mapcache_context *ctx, mapcache_service *service, mapcache_request **request, const char *path_info, apr_table_t *params, mapcache_cfg * config);

  /**
   * \param request the received request (should be of type MAPCACHE_REQUEST_CAPABILITIES
   * \param url the full url at which the service is available
   */
  void (*create_capabilities_response)(mapcache_context *ctx, mapcache_request_get_capabilities *request, char *url, char *path_info, mapcache_cfg *config);

  /**
   * parse advanced configuration options for the selected service
   */
  void (*configuration_parse_xml)(mapcache_context *ctx, ezxml_t xml, mapcache_service * service, mapcache_cfg *config);

  void (*format_error)(mapcache_context *ctx, mapcache_service * service, char *err_msg,
                       char **err_body, apr_table_t *headers);
};

/**\class mapcache_service_wms
 * \brief an OGC WMS service
 * \implements mapcache_service
 */
struct mapcache_service_wms {
  mapcache_service service;
  int maxsize;
  apr_array_header_t *forwarding_rules;
  mapcache_getmap_strategy getmap_strategy;
  mapcache_resample_mode resample_mode;
  mapcache_image_format *getmap_format;
  int allow_format_override; /* can the client specify which image format should be returned */
};

/**\class mapcache_service_kml
 * \brief a KML superoverlay service
 * \implements mapcache_service
 */
struct mapcache_service_kml {
  mapcache_service service;
};

/**\class mapcache_service_tms
 * \brief a TMS service
 * \implements mapcache_service
 */
struct mapcache_service_tms {
  mapcache_service service;
  int reverse_y;
};

struct mapcache_service_mapguide {
  mapcache_service service;
  int rows_per_folder;
  int cols_per_folder;
};

/**\class mapcache_service_wmts
 * \brief a WMTS service
 * \implements mapcache_service
 */
struct mapcache_service_wmts {
  mapcache_service service;
};

/**\class mapcache_service_demo
 * \brief a demo service
 * \implements mapcache_service
 */
struct mapcache_service_demo {
  mapcache_service service;

};

/**\class mapcache_service_ve
 * \brief a virtualearth service
 * \implements mapcache_service
 */
struct mapcache_service_ve {
  mapcache_service service;
};

/**
 * \brief create and initialize a mapcache_service_wms
 * \memberof mapcache_service_wms
 */
mapcache_service* mapcache_service_wms_create(mapcache_context *ctx);

/**
 * \brief create and initialize a mapcache_service_ve
 * \memberof mapcache_service_ve
 */
mapcache_service* mapcache_service_ve_create(mapcache_context *ctx);

/**
 * \brief create and initialize a mapcache_service_mapguide
 * \memberof mapcache_service_mapguide
 */
mapcache_service* mapcache_service_mapguide_create(mapcache_context *ctx);

/**
 * \brief create and initialize a mapcache_service_gmaps
 * \memberof mapcache_service_gmaps
 */
mapcache_service* mapcache_service_gmaps_create(mapcache_context *ctx);

/**
 * \brief create and initialize a mapcache_service_kml
 * \memberof mapcache_service_kml
 */
mapcache_service* mapcache_service_kml_create(mapcache_context *ctx);

/**
 * \brief create and initialize a mapcache_service_tms
 * \memberof mapcache_service_tms
 */
mapcache_service* mapcache_service_tms_create(mapcache_context *ctx);

/**
 * \brief create and initialize a mapcache_service_wmts
 * \memberof mapcache_service_wtms
 */
mapcache_service* mapcache_service_wmts_create(mapcache_context *ctx);

/**
 * \brief create and initialize a mapcache_service_demo
 * \memberof mapcache_service_demo
 */
mapcache_service* mapcache_service_demo_create(mapcache_context *ctx);

/**
 * \brief return the request that corresponds to the given url
 */
void mapcache_service_dispatch_request(mapcache_context *ctx,
                                       mapcache_request **request,
                                       char *pathinfo,
                                       apr_table_t *params,
                                       mapcache_cfg *config);


/** @} */

/** \defgroup image Image Data Handling */

/** @{ */

typedef enum {
  GC_UNKNOWN, GC_PNG, GC_JPEG
} mapcache_image_format_type;

typedef enum {
  MC_EMPTY_UNKNOWN, MC_EMPTY_YES, MC_EMPTY_NO
} mapcache_image_blank_type;

typedef enum {
  MC_ALPHA_UNKNOWN, MC_ALPHA_YES, MC_ALPHA_NO
} mapcache_image_alpha_type;


/**\class mapcache_image
 * \brief representation of an RGBA image
 *
 * to access a pixel at position x,y, you should use the #GET_IMG_PIXEL macro
 */
struct mapcache_image {
  unsigned char *data; /**< pointer to the beginning of image data, stored in rgba order */
  size_t w; /**< width of the image */
  size_t h; /**< height of the image */
  size_t stride; /**< stride of an image row */
  mapcache_image_blank_type is_blank;
  mapcache_image_alpha_type has_alpha;

};

/** \def GET_IMG_PIXEL
 * return the address of a pixel
 * \param y the row
 * \param x the column
 * \param img the mapcache_image
 * \returns a pointer to the pixel
 */
#define GET_IMG_PIXEL(img,x,y) (&((img).data[(y)*(img).stride + (x)*4]))


/**
 * \brief initialize a new mapcache_image
 */
mapcache_image* mapcache_image_create(mapcache_context *ctx);
mapcache_image* mapcache_image_create_with_data(mapcache_context *ctx, int width, int height);

void mapcache_image_copy_resampled_nearest(mapcache_context *ctx, mapcache_image *src, mapcache_image *dst,
    double off_x, double off_y, double scale_x, double scale_y);
void mapcache_image_copy_resampled_bilinear(mapcache_context *ctx, mapcache_image *src, mapcache_image *dst,
    double off_x, double off_y, double scale_x, double scale_y, int reflect_edges);


/**
 * \brief merge two images
 * \param base the imae to merge onto
 * \param overlay the image to overlay onto
 * \param ctx the context
 * when finished, base will be modified and have overlay merged onto it
 */
void mapcache_image_merge(mapcache_context *ctx, mapcache_image *base, mapcache_image *overlay);

void mapcache_image_copy_resampled(mapcache_context *ctx, mapcache_image *src, mapcache_image *dst,
                                   int srcX, int srcY, int srcW, int srcH,
                                   int dstX, int dstY, int dstW, int dstH);

/**
 * \brief split the given metatile into tiles
 * \param mt the metatile to split
 * \param r the context
 */
void mapcache_image_metatile_split(mapcache_context *ctx, mapcache_metatile *mt);

/**
 * \brief check if given image is composed of a unique color
 * \param image the mapcache_image to process
 * \returns MAPCACHE_TRUE if the image contains a single color
 * \returns MAPCACHE_FALSE if the image has more than one color
 */
int mapcache_image_blank_color(mapcache_image* image);


/**
 * \brief check if image has some non opaque pixels
 */
int mapcache_image_has_alpha(mapcache_image *img);

void mapcache_image_fill(mapcache_context *ctx, mapcache_image *image, const unsigned char *fill_color);

/** @} */


/** \defgroup http HTTP Request handling*/
/** @{ */
void mapcache_http_do_request(mapcache_context *ctx, mapcache_http *req, mapcache_buffer *data, apr_table_t *headers, long *http_code);
char* mapcache_http_build_url(mapcache_context *ctx, char *base, apr_table_t *params);
apr_table_t *mapcache_http_parse_param_string(mapcache_context *ctx, char *args);
/** @} */

/** \defgroup configuration Configuration*/

/** @{ */

struct mapcache_server_cfg {
  apr_hash_t *aliases; /**< list of mapcache configurations aliased to a server uri */
  mapcache_connection_pool *cp;
};



typedef enum {
  MAPCACHE_MODE_NORMAL,
  MAPCACHE_MODE_MIRROR_COMBINED,
  MAPCACHE_MODE_MIRROR_SPLIT
} mapcache_mode;

typedef enum {
  MAPCACHE_LOCKER_DISK,
  MAPCACHE_LOCKER_MEMCACHE
} mapcache_lock_mode;

typedef enum {
    MAPCACHE_LOCK_AQUIRED,
    MAPCACHE_LOCK_LOCKED,
    MAPCACHE_LOCK_NOENT
} mapcache_lock_result;


struct mapcache_locker{
  mapcache_lock_result (*aquire_lock)(mapcache_context *ctx, mapcache_locker *self, char *resource);
  mapcache_lock_result (*ping_lock)(mapcache_context *ctx, mapcache_locker *self, char *resource);
  void (*release_lock)(mapcache_context *ctx, mapcache_locker *self, char *resource);
  
  void (*clear_all_locks)(mapcache_context *ctx, mapcache_locker *self);
  void (*parse_xml)(mapcache_context *ctx, mapcache_locker *self, ezxml_t node);
  mapcache_lock_mode type;
  double timeout;
  double retry_interval; /* time to wait before checking again on a lock, in seconds */
};

typedef struct {
  mapcache_locker locker;

  /**
   * directory where lock files will be placed.
   * Must be readable and writable by the apache user.
   * Must be placed on a network mounted shared directory if multiple mapcache instances
   * need to be synchronized
   */
  const char *dir;
} mapcache_locker_disk;

mapcache_locker* mapcache_locker_disk_create(mapcache_context *ctx);

#ifdef USE_MEMCACHE
typedef struct {
  char *host;
  int port;
} mapcache_locker_memcache_server;

typedef struct {
  mapcache_locker locker;
  int nservers;
  mapcache_locker_memcache_server *servers;
  int timeout; /* in seconds, passed and honoured by memcache, not mapcache */
<<<<<<< HEAD
=======
  double retry; /* in seconds */
  mapcache_locker *fallback;
>>>>>>> ab150ad1
} mapcache_locker_memcache;

mapcache_locker* mapcache_locker_memcache_create(mapcache_context *ctx);
#endif

void mapcache_config_parse_locker(mapcache_context *ctx, ezxml_t node, mapcache_locker **locker);

/**
 * a configuration that will be served
 */
struct mapcache_cfg {
  char *configFile; /**< the filename from which this configuration was loaded */

  /**
   * a list of services that will be responded to
   */
  mapcache_service * services[MAPCACHE_SERVICES_COUNT];

  /**
   * hashtable containing configured mapcache_source%s
   */
  apr_hash_t *sources;

  /**
   * hashtable containing configured mapcache_cache%s
   */
  apr_hash_t *caches;

  /**
   * hashtable containing configured mapcache_tileset%s
   */
  apr_hash_t *tilesets;

  /**
   * hashtable containing configured mapcache_image_format%s
   */
  apr_hash_t *image_formats;

  /**
   * hashtable containing (pre)defined grids
   */
  apr_hash_t *grids;

  /**
   * the format to use for some miscelaneaous operations:
   *  - creating an empty image
   *  - creating an error image
   *  - as a fallback when merging multiple tiles
   */
  mapcache_image_format *default_image_format;

  /**
   * how should error messages be reported to the user
   */
  mapcache_error_reporting reporting;

  /**
   * encoded empty (tranpsarent) image that will be returned to clients if cofigured
   * to return blank images upon error
   */
  mapcache_buffer *empty_image;

  apr_table_t *metadata;

  mapcache_locker *locker;

  int threaded_fetching;

  /**
   * the uri where the base of the service is mapped
   */
  const char *endpoint;

  /* for fastcgi only */
  int autoreload; /* should the modification time of the config file be recorded
                       and the file be reparsed if it is modified. */
  mapcache_log_level loglevel; /* logging verbosity. Ignored for the apache module
                                    as in that case the apache LogLevel directive is
                                    used. */
  mapcache_mode mode;

  /* return 404 on potentially blocking operations (proxying, source getmaps,
   locks on metatile waiting, ... Used for nginx module */
  int non_blocking;
};

/**
 *
 * @param filename
 * @param config
 * @param pool
 * @return
 */
void mapcache_configuration_parse(mapcache_context *ctx, const char *filename, mapcache_cfg *config, int cgi);
void mapcache_configuration_post_config(mapcache_context *ctx, mapcache_cfg *config);
void mapcache_configuration_parse_xml(mapcache_context *ctx, const char *filename, mapcache_cfg *config);
mapcache_cfg* mapcache_configuration_create(apr_pool_t *pool);
mapcache_source* mapcache_configuration_get_source(mapcache_cfg *config, const char *key);
mapcache_cache* mapcache_configuration_get_cache(mapcache_cfg *config, const char *key);
mapcache_grid *mapcache_configuration_get_grid(mapcache_cfg *config, const char *key);
mapcache_tileset* mapcache_configuration_get_tileset(mapcache_cfg *config, const char *key);
mapcache_image_format *mapcache_configuration_get_image_format(mapcache_cfg *config, const char *key);
void mapcache_configuration_add_image_format(mapcache_cfg *config, mapcache_image_format *format, const char * key);
void mapcache_configuration_add_source(mapcache_cfg *config, mapcache_source *source, const char * key);
void mapcache_configuration_add_grid(mapcache_cfg *config, mapcache_grid *grid, const char * key);
void mapcache_configuration_add_tileset(mapcache_cfg *config, mapcache_tileset *tileset, const char * key);
void mapcache_configuration_add_cache(mapcache_cfg *config, mapcache_cache *cache, const char * key);

/** @} */
/**
 * \memberof mapcache_source
 */
void mapcache_source_init(mapcache_context *ctx, mapcache_source *source);

/**
 * \memberof mapcache_source_gdal
 */
mapcache_source* mapcache_source_gdal_create(mapcache_context *ctx);

/**
 * \memberof mapcache_source_wms
 */
mapcache_source* mapcache_source_wms_create(mapcache_context *ctx);

#ifdef USE_MAPSERVER
/**
 * \memberof mapcache_source_wms
 */
mapcache_source* mapcache_source_mapserver_create(mapcache_context *ctx);
#endif

mapcache_source* mapcache_source_dummy_create(mapcache_context *ctx);

/**
 * \memberof mapcache_cache_disk
 */
mapcache_cache* mapcache_cache_disk_create(mapcache_context *ctx);

/**
 * \memberof mapcache_cache_rest
 */
mapcache_cache* mapcache_cache_rest_create(mapcache_context *ctx);
mapcache_cache* mapcache_cache_s3_create(mapcache_context *ctx);
mapcache_cache* mapcache_cache_azure_create(mapcache_context *ctx);
mapcache_cache* mapcache_cache_google_create(mapcache_context *ctx);

#ifdef USE_TIFF
/**
 * \memberof mapcache_cache_tiff
 */
mapcache_cache* mapcache_cache_tiff_create(mapcache_context *ctx);
#endif

mapcache_cache* mapcache_cache_composite_create(mapcache_context *ctx);
mapcache_cache* mapcache_cache_fallback_create(mapcache_context *ctx);
mapcache_cache* mapcache_cache_multitier_create(mapcache_context *ctx);


/** \defgroup tileset Tilesets*/
/** @{ */

/**
 * \brief Tile
 * \sa mapcache_metatile
 * \sa mapcache_tileset::metasize_x mapcache_tileset::metasize_x mapcache_tileset::metabuffer
 */
struct mapcache_tile {
  mapcache_tileset *tileset; /**< the mapcache_tileset that corresponds to the tile*/
  mapcache_grid_link *grid_link;
  int x; /**< tile x index */
  int y; /**< tile y index */
  int z; /**< tile z index (zoom level) */
  /**
   * encoded image data for the tile.
   * \sa mapcache_cache::tile_get()
   * \sa mapcache_source::render_map()
   * \sa mapcache_image_format
   */
  mapcache_buffer *encoded_data;
  char *redirect;
  int allow_redirect;
  mapcache_image *raw_image;
  apr_time_t mtime; /**< last modification time */
  int expires; /**< time in seconds after which the tile should be rechecked for validity */

  apr_table_t *dimensions;
  /**
   * flag stating the tile is empty (i.e. fully transparent).
   * if set, this indicates that there was no error per se, but that there was
   * no way to get data back from the cache for this tile. This will happen for
   * a tileset with no <source> configured, for tiles that have not been preseeded.
   * Tile assembling functions should look for this flag and ignore such a tile when
   * compositing image data
   */
  int nodata;
};

/**
 * \brief  MetaTile
 * \extends mapcache_tile
 */
struct mapcache_metatile {
  mapcache_map map;
  int x,y,z;
  int metasize_x, metasize_y;
  int ntiles; /**< the number of mapcache_metatile::tiles contained in this metatile */
  mapcache_tile *tiles; /**< the list of mapcache_tile s contained in this metatile */
};


struct mapcache_grid_level {
  double resolution;
  unsigned int maxx, maxy;
};

/**
 * \brief mapcache_grid_origin
 * determines at which extent extrema the tiles will originate from. Only
 * BOTTOM_LEFT and TOP_LEFT are implemented
 */
typedef enum {
  MAPCACHE_GRID_ORIGIN_BOTTOM_LEFT,
  MAPCACHE_GRID_ORIGIN_TOP_LEFT,
  MAPCACHE_GRID_ORIGIN_BOTTOM_RIGHT,
  MAPCACHE_GRID_ORIGIN_TOP_RIGHT,
} mapcache_grid_origin;

struct mapcache_grid {
  char *name;
  int nlevels;
  char *srs;
  apr_array_header_t *srs_aliases;
  mapcache_extent extent;
  mapcache_unit unit;
  int tile_sx, tile_sy; /**<width and height of a tile in pixels */
  mapcache_grid_level **levels;
  apr_table_t *metadata;
  mapcache_grid_origin origin;
};

typedef enum {
  MAPCACHE_OUTOFZOOM_NOTCONFIGURED = 0,
  MAPCACHE_OUTOFZOOM_REASSEMBLE,
  MAPCACHE_OUTOFZOOM_PROXY
} mapcache_outofzoom_strategy;

struct mapcache_grid_link {
  mapcache_grid *grid;
  /**
   * precalculated limits for available each level: [minTileX, minTileY, maxTileX, maxTileY].
   *
   * a request is valid if x is in [minTileX, maxTileX[ and y in [minTileY,maxTileY]
   */
  mapcache_extent *restricted_extent;
  mapcache_extent_i *grid_limits;
  int minz,maxz;
  
  /**
   * tiles above this zoom level will not be stored to the cache, but will be
   * dynamically generated (either by reconstructing from lower level tiles, or
   * by "proxying" the source
   */

  int max_cached_zoom;
  mapcache_outofzoom_strategy outofzoom_strategy;

  apr_array_header_t *intermediate_grids;
};

/**\class mapcache_tileset
 * \brief a set of tiles that can be requested by a client, created from a mapcache_source
 *        stored by a mapcache_cache in a mapcache_format
 */
struct mapcache_tileset {
  /**
   * the name this tileset will be referenced by.
   * this is the key that is passed by clients e.g. in a WMS LAYERS= parameter
   */
  char *name;

  /**
   * the extent of the tileset in lonlat
   */
  mapcache_extent wgs84bbox;

  /**
   * list of grids that will be cached
   */
  apr_array_header_t *grid_links;

  /**
   * size of the metatile that should be requested to the mapcache_tileset::source
   */
  int metasize_x, metasize_y;

  /**
   * size of the gutter around the metatile that should be requested to the mapcache_tileset::source
   */
  int metabuffer;

  /**
   * number of seconds that should be returned to the client in an Expires: header
   *
   * \sa auto_expire
   */
  int expires;

  /**
   * number of seconds after which a tile will be regenerated from the source
   *
   * will take precedence over the #expires parameter.
   * \sa expires
   */
  int auto_expire;

  int read_only;

  /**
   * the cache in which the tiles should be stored
   */
  mapcache_cache *_cache;

  /**
   * the source from which tiles should be requested
   */
  mapcache_source *source;

  /**
   * the format to use when storing tiles coming from a metatile
   */
  mapcache_image_format *format;

  /**
   * a list of parameters that can be forwarded from the client to the mapcache_tileset::source
   */
  apr_array_header_t *dimensions;

  mapcache_timedimension *timedimension;

  /**
   * image to be used as a watermark
   */
  mapcache_image *watermark;

  /**
   * handle to the configuration this tileset belongs to
   */
  mapcache_cfg *config;

  apr_table_t *metadata;
};


mapcache_tileset* mapcache_tileset_clone(mapcache_context *ctx, mapcache_tileset *tileset);

void mapcache_tileset_get_map_tiles(mapcache_context *ctx, mapcache_tileset *tileset,
                                    mapcache_grid_link *grid_link,
                                    mapcache_extent *bbox, int width, int height,
                                    int *ntiles,
                                    mapcache_tile ***tiles,
                                    mapcache_grid_link **effectively_used_grid_link);

mapcache_image* mapcache_tileset_assemble_map_tiles(mapcache_context *ctx, mapcache_tileset *tileset,
    mapcache_grid_link *grid_link,
    mapcache_extent *bbox, int width, int height,
    int ntiles,
    mapcache_tile **tiles,
    mapcache_resample_mode mode);

/**
 * compute x,y,z value given a bbox.
 * will return MAPCACHE_FAILURE
 * if the bbox does not correspond to the tileset's configuration
 */
int mapcache_grid_get_cell(mapcache_context *ctx, mapcache_grid *grid, mapcache_extent *bbox,
                           int *x, int *y, int *z);

/**
 * \brief verify the created tile respects configured constraints
 * @param tile
 * @param r
 * @return
 */
void mapcache_tileset_tile_validate(mapcache_context *ctx, mapcache_tile *tile);

/**
 * compute level for a given resolution
 *
 * computes the integer level for the given resolution. the input resolution will be set to the exact
 * value configured for the tileset, to compensate for rounding errors that could creep in if using
 * the resolution calculated from input parameters
 *
 * \returns MAPCACHE_TILESET_WRONG_RESOLUTION if the given resolution is't configured
 * \returns MAPCACHE_SUCCESS if the level was found
 */
void mapcache_tileset_get_level(mapcache_context *ctx, mapcache_tileset *tileset, double *resolution, int *level);

mapcache_grid_link* mapcache_grid_get_closest_wms_level(mapcache_context *ctx, mapcache_grid_link *grid, double resolution, int *level);
void mapcache_tileset_tile_get(mapcache_context *ctx, mapcache_tile *tile);

/**
 * \brief delete tile from cache
 * @param whole_metatile delete all the other tiles from the metatile to
 */
void mapcache_tileset_tile_delete(mapcache_context *ctx, mapcache_tile *tile, int whole_metatile);

int mapcache_grid_is_bbox_aligned(mapcache_context *ctx, mapcache_grid *grid, mapcache_extent *bbox);

/**
 * \brief create and initialize a tile for the given tileset and grid_link
 * @param tileset
 * @param grid_link
 * @param pool
 * @return
 */
mapcache_tile* mapcache_tileset_tile_create(apr_pool_t *pool, mapcache_tileset *tileset, mapcache_grid_link *grid_link);

mapcache_tile* mapcache_tileset_tile_clone(apr_pool_t *pool, mapcache_tile *src);

/**
 * \brief create and initialize a map for the given tileset and grid_link
 * @param tileset
 * @param grid_link
 * @param pool
 * @return
 */
mapcache_map* mapcache_tileset_map_create(apr_pool_t *pool, mapcache_tileset *tileset, mapcache_grid_link *grid_link);

mapcache_map* mapcache_tileset_map_clone(apr_pool_t *pool, mapcache_map *src);


/**
 * \brief create and initialize a feature_info for the given tileset and grid_link
 */
mapcache_feature_info* mapcache_tileset_feature_info_create(apr_pool_t *pool, mapcache_tileset *tileset,
    mapcache_grid_link *grid_link);

/**
 * \brief create and initalize a tileset
 * @param pool
 * @return
 */
mapcache_tileset* mapcache_tileset_create(mapcache_context *ctx);

void mapcache_tileset_configuration_check(mapcache_context *ctx, mapcache_tileset *tileset);
void mapcache_tileset_add_watermark(mapcache_context *ctx, mapcache_tileset *tileset, const char *filename);


int mapcache_lock_or_wait_for_resource(mapcache_context *ctx, mapcache_locker *locker, char *resource);
void mapcache_unlock_resource(mapcache_context *ctx, mapcache_locker *locker, char *resource);

mapcache_metatile* mapcache_tileset_metatile_get(mapcache_context *ctx, mapcache_tile *tile);
void mapcache_tileset_render_metatile(mapcache_context *ctx, mapcache_metatile *mt);
char* mapcache_tileset_metatile_resource_key(mapcache_context *ctx, mapcache_metatile *mt);


/** @} */



mapcache_http_response* mapcache_core_get_capabilities(mapcache_context *ctx, mapcache_service *service, mapcache_request_get_capabilities *req_caps, char *url, char *path_info, mapcache_cfg *config);
mapcache_http_response* mapcache_core_get_tile(mapcache_context *ctx, mapcache_request_get_tile *req_tile);

mapcache_http_response* mapcache_core_get_map(mapcache_context *ctx, mapcache_request_get_map *req_map);

mapcache_http_response* mapcache_core_get_featureinfo(mapcache_context *ctx, mapcache_request_get_feature_info *req_fi);

mapcache_http_response* mapcache_core_proxy_request(mapcache_context *ctx, mapcache_request_proxy *req_proxy);
mapcache_http_response* mapcache_core_respond_to_error(mapcache_context *ctx);


/* in grid.c */
mapcache_grid* mapcache_grid_create(apr_pool_t *pool);

const char* mapcache_grid_get_crs(mapcache_context *ctx, mapcache_grid *grid);
const char* mapcache_grid_get_srs(mapcache_context *ctx, mapcache_grid *grid);

void mapcache_grid_get_extent(mapcache_context *ctx, mapcache_grid *grid,
                              int x, int y, int z, mapcache_extent *bbox);
/**
 * \brief compute x y value for given lon/lat (dx/dy) and given zoomlevel
 * @param ctx
 * @param tileset
 * @param dx
 * @param dy
 * @param z
 * @param x
 * @param y
 */
void mapcache_grid_get_xy(mapcache_context *ctx, mapcache_grid *grid, double dx, double dy, int z, int *x, int *y);

double mapcache_grid_get_resolution(mapcache_extent *bbox, int sx, int sy);
double mapcache_grid_get_horizontal_resolution(mapcache_extent *bbox, int width);
double mapcache_grid_get_vertical_resolution(mapcache_extent *bbox, int height);

/**
 * \brief compute grid level given a resolution
 * \param grid
 * \param resolution
 * \param level
 */
int mapcache_grid_get_level(mapcache_context *ctx, mapcache_grid *grid, double *resolution, int *level);

/**
 * \brief precompute min/max x/y values for the given extent
 * \param grid
 * \param extent
 * \param tolerance the number of tiles around the given extent that can be requested without returning an error.
 */
void mapcache_grid_compute_limits(const mapcache_grid *grid, const mapcache_extent *extent, mapcache_extent_i *limits, int tolerance);

/* in util.c */
int mapcache_util_extract_int_list(mapcache_context *ctx, const char* args, const char *sep, int **numbers,
                                   int *numbers_count);
int mapcache_util_extract_double_list(mapcache_context *ctx, const char* args, const char *sep, double **numbers,
                                      int *numbers_count);
char *mapcache_util_str_replace(apr_pool_t *pool, const char *string, const char *substr,
                                const char *replacement );

/**
 * \brief replace dangerous characters in string
 * \param str the string that must be tested/replaced
 * \param from array of chars that must be replaced
 * \param to char that will replace a matched entry
 * \return the original string if no matches were found, or the sanitized
 *         string allocated from the given pool
 */
char* mapcache_util_str_sanitize(apr_pool_t *pool, const char *str, const char* from, char to);

char* mapcache_util_get_tile_dimkey(mapcache_context *ctx, mapcache_tile *tile, char* sanitized_chars, char *sanitize_to);

char* mapcache_util_get_tile_key(mapcache_context *ctx, mapcache_tile *tile, char *stemplate,
                                 char* sanitized_chars, char *sanitize_to);

/**\defgroup imageio Image IO */
/** @{ */

/**
 * compression strategy to apply
 */
typedef enum {
  MAPCACHE_COMPRESSION_BEST, /**< best but slowest compression*/
  MAPCACHE_COMPRESSION_FAST, /**< fast compression*/
  MAPCACHE_COMPRESSION_DISABLE, /**< no compression*/
  MAPCACHE_COMPRESSION_DEFAULT /**< default compression*/
} mapcache_compression_type;

/**
 * photometric interpretation for jpeg bands
 */
typedef enum {
  MAPCACHE_PHOTOMETRIC_RGB,
  MAPCACHE_PHOTOMETRIC_YCBCR
} mapcache_photometric;

/**\interface mapcache_image_format
 * \brief an image format
 * \sa mapcache_image_format_jpeg
 * \sa mapcache_image_format_png
 */
struct mapcache_image_format {
  char *name; /**< the key by which this format will be referenced */
  char *extension; /**< the extension to use when saving a file with this format */
  char *mime_type;
  mapcache_buffer * (*write)(mapcache_context *ctx, mapcache_image *image, mapcache_image_format * format);
  /**< pointer to a function that returns a mapcache_buffer containing the given image encoded
   * in the specified format
   */

  mapcache_buffer* (*create_empty_image)(mapcache_context *ctx, mapcache_image_format *format,
                                         size_t width, size_t height, unsigned int color);
  apr_table_t *metadata;
  mapcache_image_format_type type;
};

/**\defgroup imageio_png PNG Image IO
 * \ingroup imageio */
/** @{ */

/**\class mapcache_image_format_png
 * \brief PNG image format
 * \extends mapcache_image_format
 * \sa mapcache_image_format_png_q
 */
struct mapcache_image_format_png {
  mapcache_image_format format;
  mapcache_compression_type compression_level; /**< PNG compression level to apply */
};

struct mapcache_image_format_mixed {
  mapcache_image_format format;
  mapcache_image_format *transparent;
  mapcache_image_format *opaque;
};

mapcache_buffer* mapcache_empty_png_decode(mapcache_context *ctx, int width, int height, const unsigned char *hex_color, int *is_empty);


mapcache_image_format* mapcache_imageio_create_mixed_format(apr_pool_t *pool,
    char *name, mapcache_image_format *transparent, mapcache_image_format *opaque);

/**\class mapcache_image_format_png_q
 * \brief Quantized PNG format
 * \extends mapcache_image_format_png
 */
struct mapcache_image_format_png_q {
  mapcache_image_format_png format;
  int ncolors; /**< number of colors used in quantization, 2-256 */
};

/**
 * @param r
 * @param buffer
 * @return
 */
mapcache_image* _mapcache_imageio_png_decode(mapcache_context *ctx, mapcache_buffer *buffer);

void mapcache_image_create_empty(mapcache_context *ctx, mapcache_cfg *cfg);
/**
 * @param r
 * @param buffer
 * @return
 */
void _mapcache_imageio_png_decode_to_image(mapcache_context *ctx, mapcache_buffer *buffer,
    mapcache_image *image);


/**
 * \brief create a format capable of creating RGBA png
 * \memberof mapcache_image_format_png
 * @param pool
 * @param name
 * @param compression the ZLIB compression to apply
 * @return
 */
mapcache_image_format* mapcache_imageio_create_png_format(apr_pool_t *pool, char *name, mapcache_compression_type compression);

/**
 * \brief create a format capable of creating quantized png
 * \memberof mapcache_image_format_png_q
 * @param pool
 * @param name
 * @param compression the ZLIB compression to apply
 * @param ncolors the number of colors to quantize with
 * @return
 */
mapcache_image_format* mapcache_imageio_create_png_q_format(apr_pool_t *pool, char *name, mapcache_compression_type compression, int ncolors);

/** @} */

/**\defgroup imageio_jpg JPEG Image IO
 * \ingroup imageio */
/** @{ */

/**\class mapcache_image_format_jpeg
 * \brief JPEG image format
 * \extends mapcache_image_format
 */
struct mapcache_image_format_jpeg {
  mapcache_image_format format;
  int quality; /**< JPEG quality, 1-100 */
  mapcache_photometric photometric;
};

mapcache_image_format* mapcache_imageio_create_jpeg_format(apr_pool_t *pool, char *name, int quality,
    mapcache_photometric photometric);

/**
 * @param r
 * @param buffer
 * @return
 */
mapcache_image* _mapcache_imageio_jpeg_decode(mapcache_context *ctx, mapcache_buffer *buffer);

/**
 * @param r
 * @param buffer
 * @return
 */
void _mapcache_imageio_jpeg_decode_to_image(mapcache_context *ctx, mapcache_buffer *buffer,
    mapcache_image *image);

/** @} */

/**
 * \brief lookup the first few bytes of a buffer to check for a known image format
 */
mapcache_image_format_type mapcache_imageio_header_sniff(mapcache_context *ctx, mapcache_buffer *buffer);

/**
 * \brief checks if the given buffer is a recognized image format
 */
int mapcache_imageio_is_valid_format(mapcache_context *ctx, mapcache_buffer *buffer);


/**
 * decodes given buffer
 */
mapcache_image* mapcache_imageio_decode(mapcache_context *ctx, mapcache_buffer *buffer);

/**
 * decodes given buffer to an allocated image
 */
void mapcache_imageio_decode_to_image(mapcache_context *ctx, mapcache_buffer *buffer, mapcache_image *image);


/** @} */

typedef struct {
  double start;
  double end;
  double resolution;
} mapcache_interval;

typedef enum {
  MAPCACHE_DIMENSION_VALUES,
  MAPCACHE_DIMENSION_REGEX,
  MAPCACHE_DIMENSION_INTERVALS,
  MAPCACHE_DIMENSION_TIME
} mapcache_dimension_type;

struct mapcache_dimension {
  mapcache_dimension_type type;
  char *name;
  char *unit;
  apr_table_t *metadata;
  char *default_value;

  /**
   * \brief validate the given value
   *
   * \param value is updated in case the given value is correct but has to be represented otherwise,
   * e.g. to round off a value
   * \returns MAPCACHE_SUCCESS if the given value is correct for the current dimension
   * \returns MAPCACHE_FAILURE if not
   */
  int (*validate)(mapcache_context *context, mapcache_dimension *dimension, char **value);

  /**
   * \brief returns a list of values that are authorized for this dimension
   *
   * \returns a list of character strings that will be included in the capabilities <dimension> element
   */
  const char** (*print_ogc_formatted_values)(mapcache_context *context, mapcache_dimension *dimension);

  /**
   * \brief parse the value given in the configuration
   */
  void (*configuration_parse_xml)(mapcache_context *context, mapcache_dimension *dim, ezxml_t node);
};

struct mapcache_dimension_values {
  mapcache_dimension dimension;
  int nvalues;
  char **values;
  int case_sensitive;
};

struct mapcache_dimension_regex {
  mapcache_dimension dimension;
  char *regex_string;
#ifdef USE_PCRE
  pcre *pcregex;
#else
  regex_t *regex;
#endif
};

struct mapcache_dimension_intervals {
  mapcache_dimension dimension;
  int nintervals;
  mapcache_interval *intervals;
};

struct mapcache_dimension_time {
  mapcache_dimension dimension;
  int nintervals;
  mapcache_interval *intervals;
};

mapcache_dimension* mapcache_dimension_values_create(apr_pool_t *pool);
mapcache_dimension* mapcache_dimension_regex_create(apr_pool_t *pool);
mapcache_dimension* mapcache_dimension_intervals_create(apr_pool_t *pool);
mapcache_dimension* mapcache_dimension_time_create(apr_pool_t *pool);

typedef enum {
  MAPCACHE_TIMEDIMENSION_ASSEMBLY_STACK,
  MAPCACHE_TIMEDIMENSION_ASSEMBLY_ANIMATE
} mapcache_timedimension_assembly_type;

typedef enum {
  MAPCACHE_TIMEDIMENSION_SOURCE_SQLITE
} mapcache_timedimension_source_type;

apr_array_header_t* mapcache_timedimension_get_entries_for_value(mapcache_context *ctx, mapcache_timedimension *timedimesnion,
        mapcache_tileset *tileset, mapcache_grid *grid, mapcache_extent *extent, const char *value);

struct mapcache_timedimension {
  mapcache_timedimension_assembly_type assembly_type;
  void (*configuration_parse_xml)(mapcache_context *context, mapcache_timedimension *dim, ezxml_t node);
  apr_array_header_t* (*get_entries_for_interval)(mapcache_context *ctx, mapcache_timedimension *dim, mapcache_tileset *tileset, 
        mapcache_grid *grid, mapcache_extent *extent, time_t start, time_t end);
  apr_array_header_t* (*get_all_entries)(mapcache_context *ctx, mapcache_timedimension *dim, mapcache_tileset *tileset);
  char *default_value;
  char *key; /* TIME, hardcoded */
};

#ifdef USE_SQLITE
typedef struct mapcache_timedimension_sqlite mapcache_timedimension_sqlite;
struct mapcache_timedimension_sqlite {
  mapcache_timedimension timedimension;
  char *dbfile;
  char *query;
};
mapcache_timedimension* mapcache_timedimension_sqlite_create(apr_pool_t *pool);
#endif

int mapcache_is_axis_inverted(const char *srs);

typedef struct mapcache_pooled_connection_container mapcache_pooled_connection_container;
typedef struct mapcache_pooled_connection mapcache_pooled_connection;
typedef struct mapcache_pooled_connection_private_data mapcache_pooled_connection_private_data;

struct mapcache_pooled_connection {
    mapcache_pooled_connection_private_data *private;
    void *connection;
};

typedef void (*mapcache_connection_constructor)(mapcache_context *ctx, void **connection, void *params, apr_pool_t *process_pool);
typedef void (*mapcache_connection_destructor)(void *connection, apr_pool_t *process_pool);

apr_status_t mapcache_connection_pool_create(mapcache_connection_pool **cp, apr_pool_t *server_pool);
mapcache_pooled_connection* mapcache_connection_pool_get_connection(mapcache_context *ctx, char *key,
        mapcache_connection_constructor constructor,
        mapcache_connection_destructor destructor,
        void *params);
void mapcache_connection_pool_invalidate_connection(mapcache_context *ctx, mapcache_pooled_connection *connection);
void mapcache_connection_pool_release_connection(mapcache_context *ctx, mapcache_pooled_connection *connection);

#endif /* MAPCACHE_H_ */
/* vim: ts=2 sts=2 et sw=2
*/<|MERGE_RESOLUTION|>--- conflicted
+++ resolved
@@ -656,12 +656,8 @@
 
 struct mapcache_cache_memcache {
   mapcache_cache cache;
-<<<<<<< HEAD
   int nservers;
   struct mapcache_cache_memcache_server *servers;
-=======
-  apr_memcache_t *memcache;
->>>>>>> ab150ad1
   int detect_blank;
 };
 
@@ -1216,11 +1212,6 @@
   int nservers;
   mapcache_locker_memcache_server *servers;
   int timeout; /* in seconds, passed and honoured by memcache, not mapcache */
-<<<<<<< HEAD
-=======
-  double retry; /* in seconds */
-  mapcache_locker *fallback;
->>>>>>> ab150ad1
 } mapcache_locker_memcache;
 
 mapcache_locker* mapcache_locker_memcache_create(mapcache_context *ctx);
