--- conflicted
+++ resolved
@@ -436,16 +436,9 @@
    mapcache_cache_sqlite_stmt get_stmt;
    mapcache_cache_sqlite_stmt set_stmt;
    mapcache_cache_sqlite_stmt delete_stmt;
-<<<<<<< HEAD
    apr_table_t *pragmas;
-=======
-   apr_reslist_t *ro_connection_pool;
-   apr_reslist_t *rw_connection_pool;
    void (*bind_stmt)(mapcache_context*ctx, void *stmt, mapcache_tile *tile);
-   apr_table_t *pragmas;
    int n_prepared_statements;
-   mapcache_context *ctx;
->>>>>>> 1cda9f86
 };
 
 /**
